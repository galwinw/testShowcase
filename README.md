--- conflicted
+++ resolved
@@ -1,10 +1,7 @@
 # testShowcase
 
-<<<<<<< HEAD
 This repository demonstrates a simple data science pipeline built with pure Python. It generates a synthetic iris-like dataset and trains a k-nearest neighbors classifier to showcase CODEX capabilities. The pipeline performs a small hyperparameter search to pick the number of neighbors that yields the best validation accuracy.
-=======
-This repository demonstrates a simple data science pipeline built with pure Python. It generates a synthetic iris-like dataset and trains a k-nearest neighbors classifier to showcase CODEX capabilities.
->>>>>>> ee124d9e
+
 
 ## Usage
 
@@ -20,12 +17,8 @@
 python -m src.pipeline
 ```
 
-<<<<<<< HEAD
 The script reports the chosen ``k`` value and the resulting accuracy on the held-out test set.
 
-=======
->>>>>>> ee124d9e
-Run tests:
 
 ```
 pytest
